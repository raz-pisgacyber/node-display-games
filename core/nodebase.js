import util, { fadeIn, fadeOut, polarToCartesian, randomColor } from './util.js';

let nodeIdCounter = 0;

const PANEL_HOST_CLASS = 'side-panel-host';

const ensurePanelHost = () => {
  if (!NodeBase.panelHost) {
    const host = document.createElement('div');
    host.className = PANEL_HOST_CLASS;
    document.body.appendChild(host);
    NodeBase.panelHost = host;
  }
  return NodeBase.panelHost;
};

class NodeBase {
  constructor(options) {
    const {
      canvas,
      title = 'Untitled',
      x = 0,
      y = 0,
      radius = 60,
      color = randomColor(),
      childOrbit = 220,
      parent = null,
      id = null,
    } = options;

    if (!canvas) {
      throw new Error('NodeBase requires a canvas element.');
    }

    this.canvas = canvas;
    this.parent = parent;
    this.title = title;
    this.radius = radius;
    this.color = color;
    this.childOrbit = childOrbit;
    this.children = [];
    this.expanded = false;
    this.dragging = false;
    this.dragStart = { x: 0, y: 0 };
    this.positionStart = { x: 0, y: 0 };
    this.pointerId = null;
    this.currentScale = 1;
<<<<<<< HEAD
    this.captureElement = null;
=======
>>>>>>> 5299f487
    this.cards = {};
    this.id = id || `node-${++nodeIdCounter}`;

    this.element = this.createElement();
    this.canvas.appendChild(this.element);
    this.setPosition(x, y, false);
    requestAnimationFrame(() => {
      this.element.classList.add('visible');
    });

    util.log('Node created', this.id, this.title);
  }

  createElement() {
    const node = document.createElement('div');
    node.className = 'node hidden';
    node.dataset.nodeId = this.id;

    const iconBar = document.createElement('div');
    iconBar.className = 'node-icons';

    const createIconButton = (label, action, title) => {
      const button = document.createElement('button');
      button.className = 'node-icon';
      button.dataset.action = action;
      button.type = 'button';
      button.title = title;
      button.textContent = label;
      button.addEventListener('click', (event) => {
        event.stopPropagation();
        this.handleIconAction(action);
      });
      return button;
    };

    iconBar.appendChild(createIconButton('📄', 'data', 'Open data panel'));
    iconBar.appendChild(createIconButton('💬', 'discussion', 'Open discussion panel'));
    iconBar.appendChild(createIconButton('➕', 'add', 'Add child node'));

    const marble = document.createElement('div');
    marble.className = 'node-marble';
    marble.style.background = this.color;

    const titleEl = document.createElement('div');
    titleEl.className = 'node-title';
    titleEl.textContent = this.title;

    marble.appendChild(titleEl);

    node.appendChild(iconBar);
    node.appendChild(marble);

    marble.addEventListener('pointerdown', (event) => this.onPointerDown(event));
    marble.addEventListener('pointerup', (event) => this.onPointerUp(event));
    marble.addEventListener('pointermove', (event) => this.onPointerMove(event));
    marble.addEventListener('pointercancel', (event) => this.onPointerCancel(event));

    return node;
  }

  setPosition(x, y, animate = true) {
    this.position = { x, y };
    const style = this.element.style;
    style.left = `${x}px`;
    style.top = `${y}px`;
    if (!animate) {
      this.element.classList.add('no-transition');
      requestAnimationFrame(() => {
        this.element.classList.remove('no-transition');
      });
    }
  }

  getCanvasScale() {
    if (!this.canvas) {
      return 1;
    }

    const { scale } = this.canvas.dataset;
    if (scale) {
      const parsed = parseFloat(scale);
      if (!Number.isNaN(parsed) && parsed > 0) {
        return parsed;
      }
    }

    const transform = window.getComputedStyle(this.canvas).transform;
    if (!transform || transform === 'none') {
      return 1;
    }

    try {
      const DOMMatrixCtor = window.DOMMatrixReadOnly || window.DOMMatrix;
      if (DOMMatrixCtor) {
        const matrix = new DOMMatrixCtor(transform);
        return matrix.a || 1;
      }
    } catch (error) {
      util.log('Failed to parse canvas scale from transform', error);
    }

    return 1;
  }

  onPointerDown(event) {
    event.stopPropagation();
    this.dragging = true;
    this.pointerId = event.pointerId;
    this.dragStart.x = event.clientX;
    this.dragStart.y = event.clientY;
    this.positionStart.x = this.position.x;
    this.positionStart.y = this.position.y;
    this.currentScale = this.getCanvasScale();
<<<<<<< HEAD
    const captureTarget = event.currentTarget;
    if (captureTarget && captureTarget.setPointerCapture) {
      try {
        captureTarget.setPointerCapture(event.pointerId);
        this.captureElement = captureTarget;
      } catch (error) {
        util.log('Failed to set pointer capture on node', this.id, error);
        this.captureElement = null;
      }
    } else {
      this.captureElement = null;
    }
=======
    this.element.setPointerCapture(event.pointerId);
>>>>>>> 5299f487
    this.element.classList.add('dragging');
  }

  onPointerMove(event) {
    if (!this.dragging || event.pointerId !== this.pointerId) return;
    const scale = this.currentScale || 1;
    const dx = (event.clientX - this.dragStart.x) / scale;
    const dy = (event.clientY - this.dragStart.y) / scale;
    this.setPosition(this.positionStart.x + dx, this.positionStart.y + dy);
  }

  onPointerUp(event) {
    if (event.pointerId !== this.pointerId) return;
<<<<<<< HEAD
    if (this.captureElement?.releasePointerCapture) {
      try {
        this.captureElement.releasePointerCapture(event.pointerId);
      } catch (error) {
        util.log('Failed to release pointer capture on node', this.id, error);
      }
    }
=======
    this.element.releasePointerCapture(event.pointerId);
>>>>>>> 5299f487
    const scale = this.currentScale || 1;
    const dx = Math.abs(event.clientX - this.dragStart.x) / scale;
    const dy = Math.abs(event.clientY - this.dragStart.y) / scale;
    const moved = Math.sqrt(dx * dx + dy * dy) > 6;
    this.dragging = false;
    this.pointerId = null;
    this.currentScale = 1;
<<<<<<< HEAD
    this.captureElement = null;
=======
>>>>>>> 5299f487
    this.element.classList.remove('dragging');
    if (!moved) {
      this.toggleChildren();
    } else if (this.parent && this.parent.expanded) {
      this.parent.layoutChildren();
    }
  }

  onPointerCancel(event) {
    if (event.pointerId !== this.pointerId) return;
<<<<<<< HEAD
    if (this.captureElement?.releasePointerCapture) {
      try {
        this.captureElement.releasePointerCapture(event.pointerId);
      } catch (error) {
        util.log('Failed to release pointer capture on cancel for node', this.id, error);
      }
    }
    this.dragging = false;
    this.pointerId = null;
    this.currentScale = 1;
    this.captureElement = null;
=======
    this.element.releasePointerCapture(event.pointerId);
    this.dragging = false;
    this.pointerId = null;
    this.currentScale = 1;
>>>>>>> 5299f487
    this.element.classList.remove('dragging');
  }

  toggleChildren() {
    if (!this.children.length) {
      this.handleIconAction('add');
      return;
    }
    this.expanded ? this.collapseChildren() : this.expandChildren();
  }

  expandChildren() {
    if (!this.children.length) return;
    this.expanded = true;
    this.element.classList.add('expanded');
    this.layoutChildren();
  }

  collapseChildren() {
    this.expanded = false;
    this.element.classList.remove('expanded');
    this.children.forEach((child) => {
      child.hide();
      child.collapseChildren();
    });
  }

  layoutChildren() {
    if (!this.expanded || !this.children.length) return;
    const count = this.children.length;
    const angleStep = (Math.PI * 2) / count;
    this.children.forEach((child, index) => {
      const angle = angleStep * index - Math.PI / 2;
      const { x, y } = polarToCartesian(this.childOrbit, angle);
      child.show();
      child.setPosition(this.position.x + x, this.position.y + y);
    });
  }

  addChild(nodeOrConfig) {
    let child = nodeOrConfig;
    if (!(child instanceof NodeBase)) {
      child = new NodeBase({
        canvas: this.canvas,
        parent: this,
        ...nodeOrConfig,
      });
    } else {
      child.parent = this;
    }
    child.hide();
    this.children.push(child);
    if (this.expanded) {
      this.layoutChildren();
    }
    return child;
  }

  createChild(config = {}) {
    const defaults = {
      title: 'New Node',
      color: randomColor(),
      x: this.position.x + 80,
      y: this.position.y + 80,
      childOrbit: this.childOrbit * 0.8,
    };
    return this.addChild({ ...defaults, ...config });
  }

  show() {
    fadeIn(this.element);
  }

  hide() {
    fadeOut(this.element);
  }

  handleIconAction(action) {
    switch (action) {
      case 'data':
        this.toggleCard('data');
        break;
      case 'discussion':
        this.toggleCard('discussion');
        break;
      case 'add':
        this.onAddChild();
        break;
      default:
        break;
    }
  }

  onAddChild() {
    const label = window.prompt('Enter a title for the new node');
    if (!label) return;
    const child = this.createChild({ title: label });
    child.hide();
    if (!this.expanded) {
      this.expandChildren();
    } else {
      this.layoutChildren();
    }
  }

  toggleCard(type) {
    const card = this.ensureCard(type);
    const isVisible = card.classList.contains('visible');
    NodeBase.hideOpenCard();
    if (!isVisible) {
      NodeBase.openCard = card;
      card.classList.add('visible');
      card.classList.remove('hidden');
    }
  }

  ensureCard(type) {
    if (this.cards[type]) return this.cards[type];
    const host = ensurePanelHost();
    const card = document.createElement('div');
    card.className = 'side-card hidden';
    card.dataset.nodeId = this.id;
    card.dataset.type = type;

    const header = document.createElement('header');
    header.className = 'side-card__header';
    const title = document.createElement('h2');
    title.textContent = `${this.title} — ${type === 'data' ? 'Data' : 'Discussion'}`;
    const close = document.createElement('button');
    close.type = 'button';
    close.className = 'side-card__close';
    close.textContent = '✕';
    close.title = 'Close';
    close.addEventListener('click', () => {
      NodeBase.hideOpenCard();
    });

    header.appendChild(title);
    header.appendChild(close);
    card.appendChild(header);

    const content = document.createElement('div');
    content.className = 'side-card__content';

    if (type === 'data') {
      const nameLabel = document.createElement('label');
      nameLabel.textContent = 'Title';
      const nameInput = document.createElement('input');
      nameInput.type = 'text';
      nameInput.value = this.title;
      nameInput.addEventListener('input', (event) => {
        this.setTitle(event.target.value);
        header.querySelector('h2').textContent = `${this.title} — Data`;
      });

      const notesLabel = document.createElement('label');
      notesLabel.textContent = 'Notes';
      const notesArea = document.createElement('textarea');
      notesArea.placeholder = 'Capture notes, ideas, or details...';
      notesArea.value = this.notes || '';
      notesArea.addEventListener('input', (event) => {
        this.notes = event.target.value;
      });

      content.appendChild(nameLabel);
      content.appendChild(nameInput);
      content.appendChild(notesLabel);
      content.appendChild(notesArea);
    } else {
      const discussionArea = document.createElement('textarea');
      discussionArea.placeholder = 'Collaborate and leave feedback...';
      discussionArea.value = this.discussion || '';
      discussionArea.addEventListener('input', (event) => {
        this.discussion = event.target.value;
      });
      content.appendChild(discussionArea);
    }

    card.appendChild(content);
    host.appendChild(card);
    this.cards[type] = card;
    return card;
  }

  setTitle(newTitle) {
    this.title = newTitle || 'Untitled';
    const titleEl = this.element.querySelector('.node-title');
    if (titleEl) {
      titleEl.textContent = this.title;
    }
  }

  static hideOpenCard() {
    if (!NodeBase.openCard) return;
    NodeBase.openCard.classList.remove('visible');
    NodeBase.openCard.classList.add('hidden');
    NodeBase.openCard = null;
  }
}

NodeBase.openCard = null;
NodeBase.panelHost = null;

export default NodeBase;<|MERGE_RESOLUTION|>--- conflicted
+++ resolved
@@ -45,10 +45,6 @@
     this.positionStart = { x: 0, y: 0 };
     this.pointerId = null;
     this.currentScale = 1;
-<<<<<<< HEAD
-    this.captureElement = null;
-=======
->>>>>>> 5299f487
     this.cards = {};
     this.id = id || `node-${++nodeIdCounter}`;
 
@@ -162,22 +158,7 @@
     this.positionStart.x = this.position.x;
     this.positionStart.y = this.position.y;
     this.currentScale = this.getCanvasScale();
-<<<<<<< HEAD
-    const captureTarget = event.currentTarget;
-    if (captureTarget && captureTarget.setPointerCapture) {
-      try {
-        captureTarget.setPointerCapture(event.pointerId);
-        this.captureElement = captureTarget;
-      } catch (error) {
-        util.log('Failed to set pointer capture on node', this.id, error);
-        this.captureElement = null;
-      }
-    } else {
-      this.captureElement = null;
-    }
-=======
     this.element.setPointerCapture(event.pointerId);
->>>>>>> 5299f487
     this.element.classList.add('dragging');
   }
 
@@ -191,17 +172,7 @@
 
   onPointerUp(event) {
     if (event.pointerId !== this.pointerId) return;
-<<<<<<< HEAD
-    if (this.captureElement?.releasePointerCapture) {
-      try {
-        this.captureElement.releasePointerCapture(event.pointerId);
-      } catch (error) {
-        util.log('Failed to release pointer capture on node', this.id, error);
-      }
-    }
-=======
     this.element.releasePointerCapture(event.pointerId);
->>>>>>> 5299f487
     const scale = this.currentScale || 1;
     const dx = Math.abs(event.clientX - this.dragStart.x) / scale;
     const dy = Math.abs(event.clientY - this.dragStart.y) / scale;
@@ -209,10 +180,6 @@
     this.dragging = false;
     this.pointerId = null;
     this.currentScale = 1;
-<<<<<<< HEAD
-    this.captureElement = null;
-=======
->>>>>>> 5299f487
     this.element.classList.remove('dragging');
     if (!moved) {
       this.toggleChildren();
@@ -223,24 +190,10 @@
 
   onPointerCancel(event) {
     if (event.pointerId !== this.pointerId) return;
-<<<<<<< HEAD
-    if (this.captureElement?.releasePointerCapture) {
-      try {
-        this.captureElement.releasePointerCapture(event.pointerId);
-      } catch (error) {
-        util.log('Failed to release pointer capture on cancel for node', this.id, error);
-      }
-    }
-    this.dragging = false;
-    this.pointerId = null;
-    this.currentScale = 1;
-    this.captureElement = null;
-=======
     this.element.releasePointerCapture(event.pointerId);
     this.dragging = false;
     this.pointerId = null;
     this.currentScale = 1;
->>>>>>> 5299f487
     this.element.classList.remove('dragging');
   }
 

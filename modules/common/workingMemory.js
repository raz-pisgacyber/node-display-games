import {
  fetchJSON,
  fetchMessages,
  fetchWorkingMemoryContext,
  updateNodeWorkingHistory,
} from './api.js';

const DEFAULT_CONFIG = {
  history_length: 20,
  include_project_structure: true,
  include_context: true,
  include_working_history: true,
  auto_refresh_interval: 0,
};

const MAX_HISTORY_LENGTH = 200;

function defaultMessagesMeta() {
  return {
    total_count: 0,
    filtered_count: 0,
    has_more: false,
    next_cursor: null,
    last_user_message: '',
  };
}

function safeString(value) {
  if (value === null || value === undefined) {
    return '';
  }
  return String(value);
}

function cloneJson(value) {
  if (value === null || value === undefined) {
    return value;
  }
  if (typeof structuredClone === 'function') {
    try {
      return structuredClone(value);
    } catch (error) {
      // Ignore and fall back.
    }
  }
  try {
    return JSON.parse(JSON.stringify(value));
  } catch (error) {
    if (Array.isArray(value)) {
      return value.map((item) => cloneJson(item));
    }
    if (value && typeof value === 'object') {
      const result = {};
      Object.entries(value).forEach(([key, entry]) => {
        if (entry === undefined) {
          return;
        }
        if (entry === null) {
          result[key] = null;
        } else if (entry instanceof Date) {
          result[key] = entry.toISOString();
        } else if (typeof entry === 'object') {
          result[key] = cloneJson(entry);
        } else if (typeof entry !== 'function') {
          result[key] = entry;
        }
      });
      return result;
    }
    return value;
  }
}

function normaliseHistoryLength(value) {
  const parsed = Number.parseInt(value, 10);
  if (Number.isNaN(parsed) || parsed < 1) {
    return DEFAULT_CONFIG.history_length;
  }
  return Math.min(parsed, MAX_HISTORY_LENGTH);
}

function normaliseAutoRefreshInterval(value) {
  if (value === null || value === undefined || value === '') {
    return 0;
  }
  const parsed = Number.parseInt(value, 10);
  if (Number.isNaN(parsed) || parsed < 0) {
    return DEFAULT_CONFIG.auto_refresh_interval;
  }
  return parsed;
}

function sanitiseCustomFields(list = []) {
  if (!Array.isArray(list)) {
    return [];
  }
  return list
    .map((field) => {
      if (!field || typeof field !== 'object') {
        return null;
      }
      const key = safeString(field.key).trim();
      const value = safeString(field.value);
      if (!key && !value) {
        return null;
      }
      return { key, value };
    })
    .filter(Boolean);
}

function sanitiseLinkedElements(list = []) {
  if (!Array.isArray(list)) {
    return [];
  }
  return list
    .map((entry) => {
      if (!entry || typeof entry !== 'object') {
        return null;
      }
      const id = safeString(entry.id);
      if (!id) {
        return null;
      }
      return {
        id,
        label: safeString(entry.label || id),
        type: safeString(entry.type || ''),
      };
    })
    .filter(Boolean);
}

function sanitiseMeta(meta = {}, fallback = {}) {
  const source = typeof meta === 'object' && meta ? meta : {};
  const result = {};
  const notes = source.notes ?? fallback.notes;
  if (typeof notes === 'string' && notes.trim()) {
    result.notes = notes;
  }
  const customFields = source.customFields ?? fallback.customFields;
  if (customFields) {
    const sanitised = sanitiseCustomFields(customFields);
    if (sanitised.length) {
      result.customFields = sanitised;
    }
  }
  const linkedElements = source.linked_elements ?? fallback.linked_elements;
  if (linkedElements) {
    const sanitised = sanitiseLinkedElements(linkedElements);
    if (sanitised.length) {
      result.linked_elements = sanitised;
    }
  }
  return result;
}

function sanitiseGraphNode(node) {
  if (!node || typeof node !== 'object') {
    return null;
  }
  const id = safeString(node.id);
  if (!id) {
    return null;
  }
  return {
    id,
    label: safeString(node.label ?? node.title ?? ''),
    type: safeString(node.type ?? ''),
    builder: safeString(node.builder || node.type || ''),
  };
}

function sanitiseGraphEdge(edge) {
  if (!edge || typeof edge !== 'object') {
    return null;
  }
  const from = safeString(edge.from);
  const to = safeString(edge.to);
  if (!from || !to) {
    return null;
  }
  return { from, to, type: safeString(edge.type || 'LINKS_TO') };
}

function sanitiseGraph(graph) {
  if (!graph || typeof graph !== 'object') {
    return { nodes: [], edges: [] };
  }
  const nodes = Array.isArray(graph.nodes)
    ? graph.nodes.map(sanitiseGraphNode).filter(Boolean)
    : [];
  const edges = Array.isArray(graph.edges)
    ? graph.edges.map(sanitiseGraphEdge).filter(Boolean)
    : [];
  return { nodes, edges };
}

function graphsEqual(a, b) {
  return JSON.stringify(a) === JSON.stringify(b);
}

function sanitiseStructure(structure, fallback = null) {
  const base = fallback && typeof fallback === 'object'
    ? {
        project_graph: sanitiseGraph(fallback.project_graph),
        elements_graph: sanitiseGraph(fallback.elements_graph),
      }
    : {
        project_graph: sanitiseGraph(),
        elements_graph: sanitiseGraph(),
      };
  if (!structure || typeof structure !== 'object') {
    return base;
  }
  const hasProjectGraph = Object.prototype.hasOwnProperty.call(structure, 'project_graph');
  const hasElementsGraph = Object.prototype.hasOwnProperty.call(structure, 'elements_graph');
  if (hasProjectGraph || hasElementsGraph) {
    return {
      project_graph: hasProjectGraph ? sanitiseGraph(structure.project_graph) : base.project_graph,
      elements_graph: hasElementsGraph
        ? sanitiseGraph(structure.elements_graph)
        : base.elements_graph,
    };
  }
  const fallbackGraph = sanitiseGraph(structure);
  return {
    project_graph: fallbackGraph,
    elements_graph: base.elements_graph,
  };
}

function mergeProjectStructureParts(current, next) {
  const base = sanitiseStructure(current);
  if (!next || typeof next !== 'object') {
    return base;
  }
  const hasProjectGraph = Object.prototype.hasOwnProperty.call(next, 'project_graph');
  const hasElementsGraph = Object.prototype.hasOwnProperty.call(next, 'elements_graph');
  if (hasProjectGraph || hasElementsGraph) {
    return {
      project_graph: hasProjectGraph ? sanitiseGraph(next.project_graph) : base.project_graph,
      elements_graph: hasElementsGraph ? sanitiseGraph(next.elements_graph) : base.elements_graph,
    };
  }
  const fallbackGraph = sanitiseGraph(next);
  return {
    project_graph: fallbackGraph,
    elements_graph: base.elements_graph,
  };
}

function sanitiseStructureFromParts({ projectGraph, elementsGraph, structure, current }) {
  const mergedStructure = mergeProjectStructureParts(current, structure);
  const resolvedProjectGraph =
    projectGraph === undefined ? mergedStructure.project_graph : sanitiseGraph(projectGraph);
  const resolvedElementsGraph =
    elementsGraph === undefined ? mergedStructure.elements_graph : sanitiseGraph(elementsGraph);
  return {
    project_graph: resolvedProjectGraph,
    elements_graph: resolvedElementsGraph,
  };
}

function ensureProjectStructure() {
  if (!memory.project_structure || typeof memory.project_structure !== 'object') {
    memory.project_structure = sanitiseStructure({});
  } else {
    memory.project_structure = sanitiseStructure(memory.project_structure);
  }
  return memory.project_structure;
}

function updateGraphPart(graphKey, graphValue, { sanitise = true } = {}) {
  const structure = ensureProjectStructure();
  const next = sanitise ? sanitiseGraph(graphValue) : cloneJson(graphValue);
  const resolved = sanitise ? next : sanitiseGraph(next);
  const current = structure[graphKey] || { nodes: [], edges: [] };
  if (graphsEqual(current, resolved)) {
    return { changed: false, value: current };
  }
  structure[graphKey] = resolved;
  return { changed: true, value: structure[graphKey] };
}

function persistGraphPart(graphKey, graphValue) {
  const partName = graphKey === 'elements_graph' ? 'elements_graph' : 'project_graph';
  persistPart(partName, graphValue);
}

function sanitiseNodeContext(context) {
  if (!context || typeof context !== 'object') {
    return {};
  }
  return {
    id: safeString(context.id ?? context.node_id ?? ''),
    label: safeString(context.label ?? context.title ?? ''),
    type: safeString(context.type ?? context.builder ?? ''),
    meta: sanitiseMeta(context.meta, {
      notes: context.notes,
      customFields: context.customFields,
      linked_elements: context.linked_elements,
    }),
  };
}

function sanitiseFetchedContext(context) {
  if (!context || typeof context !== 'object') {
    return {};
  }
  return cloneJson(context);
}

function sanitiseMessage(message) {
  if (!message || typeof message !== 'object') {
    return null;
  }
  const createdAt = message.created_at instanceof Date ? message.created_at.toISOString() : safeString(message.created_at || '');
  return {
    id: safeString(message.id),
    session_id: safeString(message.session_id),
    node_id:
      message.node_id === null || message.node_id === undefined || message.node_id === ''
        ? null
        : safeString(message.node_id),
    role: safeString(message.role || 'user'),
    message_type: safeString(message.message_type || ''),
    content: safeString(message.content || ''),
    created_at: createdAt,
  };
}

function toTimestamp(value) {
  if (!value) {
    return 0;
  }
  const parsed = Date.parse(value);
  return Number.isNaN(parsed) ? 0 : parsed;
}

function toSortableId(value) {
  if (typeof value === 'number' && Number.isFinite(value)) {
    return { number: value, string: String(value) };
  }
  if (typeof value === 'bigint') {
    const asNumber = Number(value);
    if (Number.isFinite(asNumber)) {
      return { number: asNumber, string: String(value) };
    }
    return { number: null, string: String(value) };
  }
  if (value === null || value === undefined) {
    return { number: null, string: '' };
  }
  const asString = String(value);
  const parsed = Number.parseInt(asString, 10);
  if (!Number.isNaN(parsed) && Number.isFinite(parsed)) {
    return { number: parsed, string: asString };
  }
  return { number: null, string: asString };
}

function compareMessagesChronologically(a, b) {
  const aTime = toTimestamp(a?.created_at);
  const bTime = toTimestamp(b?.created_at);
  if (aTime !== bTime) {
    return aTime - bTime;
  }
  const aId = toSortableId(a?.id);
  const bId = toSortableId(b?.id);
  if (aId.number !== null && bId.number !== null && aId.number !== bId.number) {
    return aId.number - bId.number;
  }
  if (aId.string !== bId.string) {
    return aId.string.localeCompare(bId.string);
  }
  return 0;
}

function sortMessages(messages) {
  return messages.slice().sort(compareMessagesChronologically);
}

function limitMessages(messages, historyLength = DEFAULT_CONFIG.history_length) {
  const list = Array.isArray(messages) ? messages : [];
  const sanitised = list.map(sanitiseMessage).filter(Boolean);
  const ordered = sortMessages(sanitised);
  const limit = normaliseHistoryLength(historyLength);
  if (ordered.length <= limit) {
    return ordered;
  }
  return ordered.slice(ordered.length - limit);
}

function deriveLastUserMessage(messages) {
  let lastUserMessage = '';
  for (let index = 0; index < messages.length; index += 1) {
    const entry = messages[index];
    if (entry?.role === 'user' && entry.content) {
      lastUserMessage = entry.content;
    }
  }
  return lastUserMessage;
}

function sanitiseMessagesMeta(meta = {}, { lastUserMessageFallback } = {}) {
  if (!meta || typeof meta !== 'object') {
    const fallback = defaultMessagesMeta();
    if (lastUserMessageFallback) {
      fallback.last_user_message = safeString(lastUserMessageFallback);
    }
    return fallback;
  }
  const result = defaultMessagesMeta();
  const totalCount = Number.parseInt(meta.total_count, 10);
  if (!Number.isNaN(totalCount) && totalCount >= 0) {
    result.total_count = totalCount;
  }
  const filteredCount = Number.parseInt(meta.filtered_count, 10);
  if (!Number.isNaN(filteredCount) && filteredCount >= 0) {
    result.filtered_count = filteredCount;
  }
  if (meta.has_more !== undefined) {
    result.has_more = Boolean(meta.has_more);
  }
  const cursorValue = meta.next_cursor ?? meta.cursor ?? null;
  if (cursorValue !== null && cursorValue !== undefined && cursorValue !== '') {
    result.next_cursor = safeString(cursorValue);
  }
  const resolvedLastUser =
    typeof meta.last_user_message === 'string' && meta.last_user_message.trim()
      ? safeString(meta.last_user_message)
      : lastUserMessageFallback
      ? safeString(lastUserMessageFallback)
      : '';
  result.last_user_message = resolvedLastUser;
  if (typeof meta.last_synced_at === 'string' && meta.last_synced_at.trim()) {
    result.last_synced_at = meta.last_synced_at;
  }
  return result;
}

function buildDefaultMemory(overrides = {}) {
  const timestamp = new Date().toISOString();
  const config = {
    history_length: normaliseHistoryLength(overrides.config?.history_length ?? DEFAULT_CONFIG.history_length),
    include_project_structure: Boolean(
      overrides.config?.include_project_structure ?? DEFAULT_CONFIG.include_project_structure
    ),
    include_context: Boolean(overrides.config?.include_context ?? DEFAULT_CONFIG.include_context),
    include_working_history: Boolean(
      overrides.config?.include_working_history ?? DEFAULT_CONFIG.include_working_history
    ),
    auto_refresh_interval: normaliseAutoRefreshInterval(
      overrides.config?.auto_refresh_interval ?? DEFAULT_CONFIG.auto_refresh_interval
    ),
  };
  const messages = limitMessages(overrides.messages, config.history_length);
  const fallbackLastUser = overrides.last_user_message
    ? safeString(overrides.last_user_message)
    : deriveLastUserMessage(messages);
  const messagesMeta = sanitiseMessagesMeta(overrides.messages_meta, {
    lastUserMessageFallback: fallbackLastUser,
  });
  if (!messagesMeta.last_user_message && fallbackLastUser) {
    messagesMeta.last_user_message = fallbackLastUser;
  }
  const lastUserMessage = messagesMeta.last_user_message || fallbackLastUser;
  const projectStructure = sanitiseStructureFromParts({
    projectGraph: overrides.project_graph,
    elementsGraph: overrides.elements_graph,
    structure: overrides.project_structure,
    current: overrides.project_structure,
  });
  return {
    session: {
      session_id: safeString(overrides.session?.session_id ?? ''),
      project_id: safeString(overrides.session?.project_id ?? ''),
      active_node_id: safeString(overrides.session?.active_node_id ?? ''),
      timestamp: overrides.session?.timestamp || timestamp,
    },
    project_structure: projectStructure,
    node_context: sanitiseNodeContext(overrides.node_context),
    fetched_context: sanitiseFetchedContext(overrides.fetched_context),
    working_history: typeof overrides.working_history === 'string' ? overrides.working_history : '',
    messages,
    messages_meta: messagesMeta,
    last_user_message: lastUserMessage,
    config,
  };
}

function sanitiseMemorySnapshot(snapshot, currentMemory = null) {
  const base =
    currentMemory && typeof currentMemory === 'object' ? cloneJson(currentMemory) : buildDefaultMemory();
  if (!snapshot || typeof snapshot !== 'object') {
    return base;
  }
  const session = snapshot.session && typeof snapshot.session === 'object' ? snapshot.session : {};
  const configSource = snapshot.config && typeof snapshot.config === 'object' ? snapshot.config : {};
  const config = {
    history_length: normaliseHistoryLength(configSource.history_length ?? base.config.history_length),
    include_project_structure: Boolean(
      configSource.include_project_structure ?? base.config.include_project_structure
    ),
    include_context: Boolean(configSource.include_context ?? base.config.include_context),
    include_working_history: Boolean(
      configSource.include_working_history ?? base.config.include_working_history
    ),
    auto_refresh_interval: normaliseAutoRefreshInterval(
      configSource.auto_refresh_interval ?? base.config.auto_refresh_interval
    ),
  };
  const messages = limitMessages(snapshot.messages, config.history_length);
  const fallbackLastUser = snapshot.last_user_message
    ? safeString(snapshot.last_user_message)
    : base.messages_meta?.last_user_message || base.last_user_message || deriveLastUserMessage(messages);
  const messagesMetaSource =
    snapshot.messages_meta !== undefined ? snapshot.messages_meta : base.messages_meta;
  const messagesMeta = sanitiseMessagesMeta(messagesMetaSource, {
    lastUserMessageFallback: fallbackLastUser,
  });
  if (!messagesMeta.last_user_message && fallbackLastUser) {
    messagesMeta.last_user_message = fallbackLastUser;
  }
  const lastUserMessage = messagesMeta.last_user_message || fallbackLastUser;
  const projectStructure = sanitiseStructureFromParts({
    projectGraph: snapshot.project_graph,
    elementsGraph: snapshot.elements_graph,
    structure: snapshot.project_structure ?? base.project_structure,
    current: base.project_structure,
  });
  return {
    session: {
      session_id: safeString(session.session_id ?? base.session.session_id),
      project_id: safeString(session.project_id ?? base.session.project_id),
      active_node_id: safeString(session.active_node_id ?? base.session.active_node_id),
      timestamp: typeof session.timestamp === 'string' && session.timestamp
        ? session.timestamp
        : base.session.timestamp,
    },
    project_structure: projectStructure,
    node_context: sanitiseNodeContext(snapshot.node_context ?? base.node_context),
    fetched_context: sanitiseFetchedContext(snapshot.fetched_context ?? base.fetched_context),
    working_history: typeof snapshot.working_history === 'string' ? snapshot.working_history : '',
    messages,
    messages_meta: messagesMeta,
    last_user_message: lastUserMessage,
    config,
  };
}

function applyConfigVisibility(target) {
  if (!target.config.include_project_structure) {
    if (!hiddenProjectStructureFrozen) {
      hiddenProjectStructure = mergeProjectStructureParts(hiddenProjectStructure, target.project_structure);
      hiddenProjectStructureFrozen = true;
    }
    target.project_structure = sanitiseStructure({});
  } else if (hiddenProjectStructure) {
    target.project_structure = mergeProjectStructureParts(target.project_structure, hiddenProjectStructure);
    resetHiddenProjectStructure();
  } else {
    hiddenProjectStructureFrozen = false;
  }
  if (!target.config.include_context) {
    target.node_context = {};
  }
  if (!target.config.include_working_history) {
    target.working_history = '';
  }
  target.messages = limitMessages(target.messages, target.config.history_length);
  target.messages_meta = sanitiseMessagesMeta(target.messages_meta, {
    lastUserMessageFallback: deriveLastUserMessage(target.messages),
  });
  if (!target.messages_meta.last_user_message) {
    target.messages_meta.last_user_message = deriveLastUserMessage(target.messages);
  }
  target.last_user_message =
    target.messages_meta.last_user_message || deriveLastUserMessage(target.messages);
}

const memoryListeners = new Set();
const settingsListeners = new Set();

let memory = buildDefaultMemory();
let hiddenProjectStructure = null;
let hiddenProjectStructureFrozen = false;
let pendingLoad = null;
let nodeHydrationController = null;
let nodeHydrationSequence = 0;

function cancelNodeHydration() {
  if (nodeHydrationController) {
    nodeHydrationController.abort();
    nodeHydrationController = null;
  }
}

async function hydrateActiveNodeContext({ sessionId, projectId, nodeId }) {
  // Ensure identifiers come from active state or persistent storage
  const storedSession =
    sessionId ||
    memory.session?.session_id ||
    window.__active_session_id ||
    (typeof localStorage !== 'undefined' ? localStorage.getItem('session_id') : null);
  const effectiveSessionId = safeString(storedSession).trim();
  const effectiveProjectId = safeString(
    projectId === undefined ? memory.session?.project_id : projectId
  ).trim();
  const effectiveNodeId = safeString(
    nodeId === undefined ? memory.session?.active_node_id : nodeId
  ).trim();

  if (!effectiveSessionId && (!effectiveProjectId || !effectiveNodeId)) {
    console.warn('hydrateActiveNodeContext: missing scope identifiers');
    return;
  }

  cancelNodeHydration();
  nodeHydrationSequence += 1;
  const token = nodeHydrationSequence;
  const controller = new AbortController();
  nodeHydrationController = controller;
  const includeWorkingHistory = memory.config.include_working_history !== false;
  const historyLength = normaliseHistoryLength(memory.config.history_length);
  try {
    let payload = await fetchWorkingMemoryContext({
      sessionId: effectiveSessionId || undefined,
      projectId: effectiveProjectId || undefined,
      nodeId: effectiveNodeId || undefined,
      historyLength,
      includeWorkingHistory,
      signal: controller.signal,
    });

    // Fallback: if no messages returned, query them directly
    if (!payload || !Array.isArray(payload.messages) || payload.messages.length === 0) {
      try {
<<<<<<< HEAD
        const directParams = effectiveSessionId
          ? {
              sessionId: effectiveSessionId,
              projectId: effectiveProjectId || undefined,
              nodeId: effectiveNodeId || undefined,
              limit: historyLength,
            }
          : {
              projectId: effectiveProjectId,
              nodeId: effectiveNodeId,
              limit: historyLength,
            };
=======
        const directParams = {
          nodeId: effectiveNodeId || undefined,
          limit: historyLength,
        };
        if (effectiveSessionId) {
          directParams.sessionId = effectiveSessionId;
        } else if (effectiveProjectId) {
          directParams.projectId = effectiveProjectId;
        }
>>>>>>> f9d0dbf0
        const direct = await fetchMessages(directParams);
        payload = { ...payload, messages: direct.messages, messages_meta: direct };
      } catch (e) {
        console.warn('Fallback fetchMessages failed', e);
      }
    }

    if (controller.signal.aborted || token !== nodeHydrationSequence) {
      return;
    }
    if (!payload || typeof payload !== 'object') {
      return;
    }
    const hasMessages = Array.isArray(payload.messages);
    const hasMeta = payload.messages_meta && typeof payload.messages_meta === 'object';
    const hasLastUser = Object.prototype.hasOwnProperty.call(payload, 'last_user_message');
    if (hasMessages || hasMeta || hasLastUser) {
      let metadata = hasMeta ? payload.messages_meta : undefined;
      if (!metadata && hasLastUser) {
        metadata = {
          ...(memory.messages_meta ? memory.messages_meta : defaultMessagesMeta()),
          last_user_message:
            typeof payload.last_user_message === 'string'
              ? payload.last_user_message
              : '',
        };
      }
      const messageList = hasMessages ? payload.messages : memory.messages;
      setWorkingMemoryMessages(messageList, metadata);
    }
    if (
      includeWorkingHistory &&
      Object.prototype.hasOwnProperty.call(payload, 'working_history') &&
      effectiveNodeId
    ) {
      setWorkingMemoryWorkingHistory(payload.working_history);
    }
  } catch (error) {
    if (controller.signal.aborted) {
      return;
    }
    console.warn('Failed to hydrate working memory context', error);
  } finally {
    if (nodeHydrationController === controller) {
      nodeHydrationController = null;
    }
  }
}


function resetHiddenProjectStructure() {
  hiddenProjectStructure = null;
  hiddenProjectStructureFrozen = false;
}

function thawHiddenProjectStructure() {
  hiddenProjectStructureFrozen = false;
}

function getHiddenStructureSnapshot() {
  return sanitiseStructure(hiddenProjectStructure);
}

function updateHiddenGraphPart(graphKey, graphValue) {
  const previous = getHiddenStructureSnapshot();
  const sanitised = sanitiseGraph(graphValue);
  const merged = mergeProjectStructureParts(previous, { [graphKey]: sanitised });
  const previousGraph = previous[graphKey] || { nodes: [], edges: [] };
  const nextGraph = merged[graphKey] || { nodes: [], edges: [] };
  const changed = !graphsEqual(previousGraph, nextGraph);
  hiddenProjectStructure = merged;
  return { changed, value: nextGraph };
}

function updateHiddenStructureSnapshot(structure) {
  const previous = getHiddenStructureSnapshot();
  const sanitised = sanitiseStructure(structure, previous);
  const merged = mergeProjectStructureParts(previous, sanitised);
  const changedProject = !graphsEqual(previous.project_graph, merged.project_graph);
  const changedElements = !graphsEqual(previous.elements_graph, merged.elements_graph);
  hiddenProjectStructure = merged;
  return {
    changedProject,
    changedElements,
    value: merged,
  };
}

function updateTimestamp() {
  memory.session.timestamp = new Date().toISOString();
}

function notifyMemory() {
  const snapshot = getWorkingMemorySnapshot();
  memoryListeners.forEach((listener) => {
    try {
      listener(snapshot);
    } catch (error) {
      console.warn('Working memory listener failed', error);
    }
  });
}

function notifySettings() {
  const snapshot = getWorkingMemorySettings();
  settingsListeners.forEach((listener) => {
    try {
      listener(snapshot);
    } catch (error) {
      console.warn('Working memory settings listener failed', error);
    }
  });
}

function persistPart(part, value, options = null) {
  const sessionId = safeString(memory.session.session_id).trim();
  const projectId = safeString(memory.session.project_id).trim();
  const activeNodeId = safeString(memory.session.active_node_id).trim();
  const payloadOptions = options ? { ...options } : {};
  if (
    activeNodeId &&
    payloadOptions.nodeId === undefined &&
    payloadOptions.node_id === undefined
  ) {
    payloadOptions.nodeId = activeNodeId;
  }
  const scopedNodeId = safeString(
    payloadOptions.node_id ?? payloadOptions.nodeId ?? activeNodeId
  ).trim();
  if (!sessionId && (!projectId || !scopedNodeId)) {
    return Promise.resolve();
  }
  const body = {
    session_id: sessionId,
    project_id: projectId,
    node_id: scopedNodeId,
    value,
  };
  if (Object.keys(payloadOptions).length) {
    body.options = payloadOptions;
  }
  return fetchJSON(`/api/working-memory/${encodeURIComponent(part)}`, {
    method: 'PATCH',
    body,
  }).catch((error) => {
    console.warn(`Failed to persist working memory part ${part}`, error);
  });
}

async function loadMemoryFromServer(sessionId, projectId, overrides = {}) {
  if (!sessionId) {
    return;
  }
  const params = new URLSearchParams({ session_id: sessionId });
  if (projectId) {
    params.set('project_id', projectId);
  }
  try {
    const data = await fetchJSON(`/api/working-memory?${params.toString()}`);
    thawHiddenProjectStructure();
    const fallbackMemory = hiddenProjectStructure
      ? { ...memory, project_structure: mergeProjectStructureParts(memory.project_structure, hiddenProjectStructure) }
      : memory;
    const next = sanitiseMemorySnapshot(data?.memory, fallbackMemory);
    memory = next;
    memory.session.session_id = sessionId;
    if (projectId) {
      memory.session.project_id = safeString(projectId);
    }
    if (overrides.project_id !== undefined) {
      memory.session.project_id = safeString(overrides.project_id);
    }
    if (overrides.active_node_id !== undefined) {
      memory.session.active_node_id = safeString(overrides.active_node_id);
    }
    applyConfigVisibility(memory);
    updateTimestamp();
    notifyMemory();
    notifySettings();
    persistPart('session', { ...memory.session });
  } catch (error) {
    console.warn('Failed to load working memory from server', error);
  }
}

function ensureSessionLoaded(sessionId, projectId, overrides = {}) {
  if (!sessionId) {
    return;
  }
  if (pendingLoad) {
    pendingLoad = pendingLoad
      .then(() => loadMemoryFromServer(sessionId, projectId, overrides))
      .catch(() => loadMemoryFromServer(sessionId, projectId, overrides));
  } else {
    pendingLoad = loadMemoryFromServer(sessionId, projectId, overrides);
  }
}

function buildNodeScopedSnapshot(snapshot, nodeId) {
  const scoped = cloneJson(snapshot);
  const structure = sanitiseStructure(snapshot.project_structure || {});
  const fallbackStructure = cloneJson(structure);
  const targetId = nodeId ? safeString(nodeId) : scoped.session?.active_node_id || '';
  if (!targetId) {
    scoped.project_structure = fallbackStructure;
    return scoped;
  }
  const projectNodes = Array.isArray(structure.project_graph?.nodes)
    ? structure.project_graph.nodes
    : [];
  const projectEdges = Array.isArray(structure.project_graph?.edges)
    ? structure.project_graph.edges
    : [];
  const elementNodes = Array.isArray(structure.elements_graph?.nodes)
    ? structure.elements_graph.nodes
    : [];
  const elementEdges = Array.isArray(structure.elements_graph?.edges)
    ? structure.elements_graph.edges
    : [];

  const projectNodeIds = new Set();
  const elementNodeIds = new Set();

  const hasProjectNode = projectNodes.some((node) => node.id === targetId);
  const hasElementNode = elementNodes.some((node) => node.id === targetId);

  if (!hasProjectNode && !hasElementNode) {
    scoped.project_structure = fallbackStructure;
    return scoped;
  }

  if (hasProjectNode) {
    projectEdges.forEach((edge) => {
      if (edge.from === targetId) {
        projectNodeIds.add(edge.to);
      }
      if (edge.to === targetId) {
        projectNodeIds.add(edge.from);
      }
    });
  }

  if (hasElementNode) {
    elementEdges.forEach((edge) => {
      if (edge.from === targetId) {
        elementNodeIds.add(edge.to);
      }
      if (edge.to === targetId) {
        elementNodeIds.add(edge.from);
      }
    });
  }

  const filterNodes = (list, set) =>
    list.filter((node) => node.id === targetId || set.has(node.id));

  const scopedStructure = {
    project_graph: hasProjectNode
      ? {
          nodes: filterNodes(projectNodes, projectNodeIds),
          edges: projectEdges.filter((edge) => edge.from === targetId || edge.to === targetId),
        }
      : fallbackStructure.project_graph,
    elements_graph: hasElementNode
      ? {
          nodes: filterNodes(elementNodes, elementNodeIds),
          edges: elementEdges.filter((edge) => edge.from === targetId || edge.to === targetId),
        }
      : fallbackStructure.elements_graph,
  };

  scoped.project_structure = scopedStructure;
  scoped.messages = Array.isArray(snapshot.messages)
    ? snapshot.messages.filter((message) => !message.node_id || message.node_id === targetId)
    : [];
  const metaFallback = sanitiseMessagesMeta(snapshot.messages_meta, {
    lastUserMessageFallback: snapshot.last_user_message || deriveLastUserMessage(snapshot.messages || []),
  });
  const scopedMeta = {
    ...metaFallback,
    filtered_count: scoped.messages.length,
  };
  const scopedLastUser = scoped.messages.length
    ? deriveLastUserMessage(scoped.messages)
    : scopedMeta.last_user_message;
  scoped.messages_meta = sanitiseMessagesMeta(
    { ...scopedMeta, last_user_message: scopedLastUser },
    { lastUserMessageFallback: scopedLastUser }
  );
  scoped.last_user_message = scoped.messages_meta.last_user_message;
  return scoped;
}

export function getWorkingMemorySnapshot() {
  return cloneJson(memory);
}

export function getWorkingMemorySnapshotForNode(nodeId) {
  const snapshot = getWorkingMemorySnapshot();
  return buildNodeScopedSnapshot(snapshot, nodeId);
}

export function serialiseWorkingMemory(options = {}) {
  try {
    const snapshot = getWorkingMemorySnapshot();
    const payload = options.nodeOnly ? buildNodeScopedSnapshot(snapshot, options.nodeId) : snapshot;
    return JSON.stringify(payload, null, 2);
  } catch (error) {
    console.warn('Failed to serialise working memory', error);
    return '{}';
  }
}

export function initialiseWorkingMemory({ projectId, sessionId, activeNodeId } = {}) {
  memory = buildDefaultMemory();
  resetHiddenProjectStructure();
  if (projectId !== undefined) {
    memory.session.project_id = safeString(projectId);
  }
  if (sessionId !== undefined) {
    memory.session.session_id = safeString(sessionId);
  }
  if (activeNodeId !== undefined) {
    memory.session.active_node_id = safeString(activeNodeId);
  }
  applyConfigVisibility(memory);
  updateTimestamp();
  notifyMemory();
  notifySettings();
  if (memory.session.session_id) {
    ensureSessionLoaded(memory.session.session_id, memory.session.project_id, {
      project_id: memory.session.project_id,
      active_node_id: memory.session.active_node_id,
    });
  }
  return getWorkingMemorySnapshot();
}

export function resetWorkingMemory() {
  memory = buildDefaultMemory();
  resetHiddenProjectStructure();
  updateTimestamp();
  notifyMemory();
  notifySettings();
  return getWorkingMemorySnapshot();
}

export async function setWorkingMemorySession(partial = {}) {
  const next = { ...memory.session };
  const overrides = {};
  if (partial.session_id !== undefined) {
    next.session_id = safeString(partial.session_id);
  }
  if (partial.project_id !== undefined) {
    next.project_id = safeString(partial.project_id);
    overrides.project_id = next.project_id;
  }
  if (partial.active_node_id !== undefined) {
    next.active_node_id = safeString(partial.active_node_id);
    overrides.active_node_id = next.active_node_id;
  }
  const sessionChanged = next.session_id !== memory.session.session_id;
  const projectChanged = next.project_id !== memory.session.project_id;
  const nodeChanged = next.active_node_id !== memory.session.active_node_id;
  if (!sessionChanged && !projectChanged && !nodeChanged) {
    return getWorkingMemorySnapshot();
  }
  if (sessionChanged || nodeChanged) {
    cancelNodeHydration();
  }
  if (sessionChanged || projectChanged) {
    resetHiddenProjectStructure();
  }
  memory.session = next;
  updateTimestamp();
  applyConfigVisibility(memory);
  notifyMemory();
  notifySettings();
  if (sessionChanged) {
    ensureSessionLoaded(memory.session.session_id, memory.session.project_id, overrides);
  } else if (memory.session.session_id) {
    persistPart('session', { ...memory.session });
  }
  if (
    nodeChanged &&
    (memory.session.session_id || (memory.session.project_id && memory.session.active_node_id))
  ) {
    try {
      await hydrateActiveNodeContext({
        sessionId: memory.session.session_id,
        projectId: memory.session.project_id,
        nodeId: memory.session.active_node_id,
      });
    } catch (error) {
      console.warn('Failed to hydrate working memory after node change', error);
    }
  }
  return getWorkingMemorySnapshot();
}

export function setWorkingMemoryProjectGraph(graph = {}) {
  const includeStructure = memory.config.include_project_structure !== false;
  if (!includeStructure) {
    const { changed, value } = updateHiddenGraphPart('project_graph', graph);
    if (!changed) {
      return getWorkingMemorySnapshot();
    }
    updateTimestamp();
    notifyMemory();
    persistGraphPart('project_graph', value);
    return getWorkingMemorySnapshot();
  }
  const { changed, value } = updateGraphPart('project_graph', graph);
  if (!changed) {
    return getWorkingMemorySnapshot();
  }
  updateTimestamp();
  notifyMemory();
  persistGraphPart('project_graph', value);
  return getWorkingMemorySnapshot();
}

export function setWorkingMemoryElementsGraph(graph = {}) {
  const includeStructure = memory.config.include_project_structure !== false;
  if (!includeStructure) {
    const { changed, value } = updateHiddenGraphPart('elements_graph', graph);
    if (!changed) {
      return getWorkingMemorySnapshot();
    }
    updateTimestamp();
    notifyMemory();
    persistGraphPart('elements_graph', value);
    return getWorkingMemorySnapshot();
  }
  const { changed, value } = updateGraphPart('elements_graph', graph);
  if (!changed) {
    return getWorkingMemorySnapshot();
  }
  updateTimestamp();
  notifyMemory();
  persistGraphPart('elements_graph', value);
  return getWorkingMemorySnapshot();
}

export function setWorkingMemoryProjectStructure(structure = {}) {
  const includeStructure = memory.config.include_project_structure !== false;
  if (!includeStructure) {
    const { changedProject, changedElements, value } = updateHiddenStructureSnapshot(structure);
    if (!changedProject && !changedElements) {
      return getWorkingMemorySnapshot();
    }
    updateTimestamp();
    notifyMemory();
    if (changedProject) {
      persistGraphPart('project_graph', value.project_graph);
    }
    if (changedElements) {
      persistGraphPart('elements_graph', value.elements_graph);
    }
    return getWorkingMemorySnapshot();
  }
  const current = ensureProjectStructure();
  const sanitised = sanitiseStructure(structure, current);
  const projectUpdate = updateGraphPart('project_graph', sanitised.project_graph, { sanitise: false });
  const elementsUpdate = updateGraphPart('elements_graph', sanitised.elements_graph, { sanitise: false });
  if (!projectUpdate.changed && !elementsUpdate.changed) {
    return getWorkingMemorySnapshot();
  }
  updateTimestamp();
  notifyMemory();
  if (projectUpdate.changed) {
    persistGraphPart('project_graph', projectUpdate.value);
  }
  if (elementsUpdate.changed) {
    persistGraphPart('elements_graph', elementsUpdate.value);
  }
  return getWorkingMemorySnapshot();
}

export function setWorkingMemoryNodeContext(context) {
  if (!memory.config.include_context) {
    if (Object.keys(memory.node_context || {}).length) {
      memory.node_context = {};
      updateTimestamp();
      notifyMemory();
    }
    return getWorkingMemorySnapshot();
  }
  const next = sanitiseNodeContext(context);
  if (JSON.stringify(memory.node_context) === JSON.stringify(next)) {
    return getWorkingMemorySnapshot();
  }
  memory.node_context = next;
  updateTimestamp();
  notifyMemory();
  const targetNodeId = safeString(next.id || memory.session.active_node_id).trim();
  persistPart('node_context', next, targetNodeId ? { nodeId: targetNodeId } : undefined);
  return getWorkingMemorySnapshot();
}

export function setWorkingMemoryFetchedContext(context) {
  const next = sanitiseFetchedContext(context);
  if (JSON.stringify(memory.fetched_context) === JSON.stringify(next)) {
    return getWorkingMemorySnapshot();
  }
  memory.fetched_context = next;
  updateTimestamp();
  notifyMemory();
  const targetNodeId = safeString(memory.session.active_node_id).trim();
  persistPart('fetched_context', next, targetNodeId ? { nodeId: targetNodeId } : undefined);
  return getWorkingMemorySnapshot();
}

export function setWorkingMemoryMessages(messages, metadata = null) {
  const nextMessages = limitMessages(messages, memory.config.history_length);
  const metaSource = metadata === null || metadata === undefined ? memory.messages_meta : metadata;
  const sanitisedMeta = sanitiseMessagesMeta(metaSource, {
    lastUserMessageFallback: deriveLastUserMessage(nextMessages),
  });
  if (!sanitisedMeta.last_user_message) {
    sanitisedMeta.last_user_message = deriveLastUserMessage(nextMessages);
  }
  const resolvedLastUser = sanitisedMeta.last_user_message || deriveLastUserMessage(nextMessages);
  const messagesChanged = JSON.stringify(memory.messages) !== JSON.stringify(nextMessages);
  const metaChanged = JSON.stringify(memory.messages_meta) !== JSON.stringify(sanitisedMeta);
  const lastUserChanged = memory.last_user_message !== resolvedLastUser;
  if (!messagesChanged && !metaChanged && !lastUserChanged) {
    return getWorkingMemorySnapshot();
  }
  memory.messages = nextMessages;
  memory.messages_meta = sanitisedMeta;
  memory.last_user_message = resolvedLastUser;
  updateTimestamp();
  notifyMemory();
  const activeNodeId = safeString(memory.session.active_node_id).trim();
  const nodeOptions = activeNodeId ? { nodeId: activeNodeId } : undefined;
  persistPart('messages_meta', sanitisedMeta, nodeOptions);
  const lastUserOptions = {
    messages: nextMessages,
    metadata: sanitisedMeta,
  };
  if (activeNodeId) {
    lastUserOptions.nodeId = activeNodeId;
  }
  persistPart('last_user_message', memory.last_user_message, lastUserOptions);
  return getWorkingMemorySnapshot();
}

export function setWorkingMemoryWorkingHistory(value) {
  if (!memory.config.include_working_history) {
    if (memory.working_history) {
      memory.working_history = '';
      updateTimestamp();
      notifyMemory();
    }
    return getWorkingMemorySnapshot();
  }
  const next = typeof value === 'string' ? value : value?.text ? value.text : (() => {
      try {
        return JSON.stringify(value);
      } catch (error) {
        return '';
      }
    })();
  if (memory.working_history === next) {
    return getWorkingMemorySnapshot();
  }
  memory.working_history = next;
  updateTimestamp();
  notifyMemory();
  const activeNodeId = safeString(memory.session?.active_node_id).trim();
  const projectId = safeString(memory.session?.project_id).trim();
  const persistPromise = persistPart(
    'working_history',
    next,
    activeNodeId ? { nodeId: activeNodeId } : undefined
  );
  if (
    activeNodeId &&
    projectId &&
    persistPromise &&
    typeof persistPromise.then === 'function'
  ) {
    persistPromise
      .then(() =>
        updateNodeWorkingHistory({
          projectId,
          nodeId: activeNodeId,
          workingHistory: next,
        })
      )
      .catch((error) => {
        console.warn('Failed to sync node working history', error);
      });
  }
  return getWorkingMemorySnapshot();
}

export function getWorkingMemorySettings() {
  return { ...memory.config };
}

export function ensureProjectStructureIncluded() {
  if (memory.config.include_project_structure) {
    return getWorkingMemorySettings();
  }
  return updateWorkingMemorySettings({ include_project_structure: true });
}

export function updateWorkingMemorySettings(partial = {}) {
  const next = { ...memory.config };
  if (partial.history_length !== undefined) {
    next.history_length = normaliseHistoryLength(partial.history_length);
  }
  if (partial.include_project_structure !== undefined) {
    next.include_project_structure = Boolean(partial.include_project_structure);
  }
  const includeProjectStructureChanged =
    partial.include_project_structure !== undefined &&
    next.include_project_structure !== memory.config.include_project_structure;
  if (includeProjectStructureChanged && !next.include_project_structure) {
    thawHiddenProjectStructure();
  }
  if (partial.include_context !== undefined) {
    next.include_context = Boolean(partial.include_context);
  }
  if (partial.include_working_history !== undefined) {
    next.include_working_history = Boolean(partial.include_working_history);
  }
  if (partial.auto_refresh_interval !== undefined) {
    next.auto_refresh_interval = normaliseAutoRefreshInterval(partial.auto_refresh_interval);
  }
  if (JSON.stringify(memory.config) === JSON.stringify(next)) {
    return getWorkingMemorySettings();
  }
  memory.config = next;
  applyConfigVisibility(memory);
  updateTimestamp();
  notifyMemory();
  notifySettings();
  persistPart('config', next);
  if (memory.session.session_id) {
    persistPart('session', { ...memory.session });
  }
  return getWorkingMemorySettings();
}

export function subscribeWorkingMemory(listener) {
  if (typeof listener !== 'function') {
    return () => {};
  }
  memoryListeners.add(listener);
  try {
    listener(getWorkingMemorySnapshot());
  } catch (error) {
    console.warn('Initial working memory listener execution failed', error);
  }
  return () => {
    memoryListeners.delete(listener);
  };
}

export function subscribeWorkingMemorySettings(listener) {
  if (typeof listener !== 'function') {
    return () => {};
  }
  settingsListeners.add(listener);
  try {
    listener(getWorkingMemorySettings());
  } catch (error) {
    console.warn('Initial working memory settings listener failed', error);
  }
  return () => {
    settingsListeners.delete(listener);
  };
}

export function appendWorkingMemoryMessage(message, metadata = null) {
  const existing = Array.isArray(memory.messages) ? memory.messages.slice() : [];
  existing.push(message);
  const metaSource = metadata === null || metadata === undefined ? memory.messages_meta : metadata;
  setWorkingMemoryMessages(existing, metaSource);
}

export function getStoredSession() {
  return null;
}

applyConfigVisibility(memory);
updateTimestamp();
notifyMemory();
notifySettings();<|MERGE_RESOLUTION|>--- conflicted
+++ resolved
@@ -637,20 +637,6 @@
     // Fallback: if no messages returned, query them directly
     if (!payload || !Array.isArray(payload.messages) || payload.messages.length === 0) {
       try {
-<<<<<<< HEAD
-        const directParams = effectiveSessionId
-          ? {
-              sessionId: effectiveSessionId,
-              projectId: effectiveProjectId || undefined,
-              nodeId: effectiveNodeId || undefined,
-              limit: historyLength,
-            }
-          : {
-              projectId: effectiveProjectId,
-              nodeId: effectiveNodeId,
-              limit: historyLength,
-            };
-=======
         const directParams = {
           nodeId: effectiveNodeId || undefined,
           limit: historyLength,
@@ -660,7 +646,6 @@
         } else if (effectiveProjectId) {
           directParams.projectId = effectiveProjectId;
         }
->>>>>>> f9d0dbf0
         const direct = await fetchMessages(directParams);
         payload = { ...payload, messages: direct.messages, messages_meta: direct };
       } catch (e) {
